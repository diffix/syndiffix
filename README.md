--- conflicted
+++ resolved
@@ -173,12 +173,7 @@
 
 There is an API to the stitching function. It is primarily for testing and development purposes. A description can be found [here](docs/stitching-api.md).
 
-<<<<<<< HEAD
-A paper describing the design of SynDiffix, its performance, and its anonymity properties can be found
-=======
-A paper describing the design of **SynDiffix**, its performance, and its anonymity properties can be found
->>>>>>> 7b47c9e5
-[here on ArXiv](https://arxiv.org/abs/2311.09628).
+A paper describing the design of SynDiffix, its performance, and its anonymity properties can be found [here on ArXiv](https://arxiv.org/abs/2311.09628).
 
 A per-dimension range is internally called an interval (and handled by the `Interval` class), in order to avoid
 potential name clashes with the native Python `range` API.
